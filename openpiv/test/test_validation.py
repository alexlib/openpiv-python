from openpiv.pyprocess import extended_search_area_piv as piv
from openpiv.tools import imread
import pathlib

import numpy as np
from test_process import create_pair, shift_u, shift_v, threshold
<<<<<<< HEAD
=======
from openpiv import validation
>>>>>>> cfd25e50

from scipy.ndimage import generic_filter, median_filter
from scipy.signal import convolve2d

import matplotlib.pyplot as plt


file_a = pathlib.Path(__file__).parent / '../examples/test1/exp1_001_a.bmp'
file_b = pathlib.Path(__file__).parent / '../examples/test1/exp1_001_b.bmp'

frame_a = imread(file_a)
frame_b = imread(file_b)

frame_a = frame_a[:32,:32]
frame_b = frame_b[:32,:32]


def test_validation_peak2mean():
    """test of the simplest PIV run
    default window_size = 32
    """
    _, _, s2n = piv(frame_a, frame_b, 
                    window_size=32, 
                    sig2noise_method="peak2mean")

    assert np.allclose(s2n.min(),1.443882)

def test_validation_peak2peak():
    """test of the simplest PIV run
    default window_size = 32
    """
    _, _, s2n = piv(frame_a, frame_b, 
                    window_size=32, 
                    sig2noise_method="peak2peak")
    assert np.allclose(np.min(s2n), 1.24009)

def test_sig2noise_val():
    u = np.ones((5,5))
    v = np.ones((5,5))
    threshold = 1.05
    s2n = np.ones((5,5))*threshold
    s2n[2,2] -= 0.1

    u, v, mask = validation.sig2noise_val(u, v, s2n, w=None, threshold=1.05)

    assert np.isnan(u[2,2])
    assert np.sum(~np.isnan(u)) == 24   
    assert mask[0,0] == False
    assert mask[2,2] == True



def test_local_median_validation(u_threshold=3, N=3, size=1):
    
    u = np.random.rand(2*N+1, 2*N+1)
    u[N,N] = np.median(u)*10

    print('mockup data')
    print(u)


    # prepare two copies for comparison
    tmp = u.copy()

    # and masked array copy
    masked_u = np.ma.masked_array(u.copy(),np.ma.nomask)
    masked_u[N+1:,N+1:-1] = np.ma.masked
    print('masked version, see inf')
    print(masked_u.filled(np.inf))

 
    f = np.ones((2*size+1, 2*size+1))
    f[size,size] = 0
    print('Kernel or footprint')
    print(f)


    # # out = convolve2d(u, f, boundary='wrap', mode='same')/f.sum()
    # out = median_filter(u,footprint=f)
    # print('median filter does no work with nan')
    # print(out)

    um = generic_filter(u,np.nanmedian,mode='constant',cval=np.nan,footprint=f)
    print('generic filter output with nan')
    print(um)

    ind = np.abs((u - um)) > u_threshold
    print('found outliers in places:')
    print(ind)

    # mark those places
    u[ind] = np.nan
    print('marked data and the mask')
    print(u)

    mask = np.zeros(u.shape,dtype=bool)
    mask[ind] = True
    print(mask)

    # now we test our function which is just a decoration 
    # of the above steps
    u1,u1,mask1 = validation.local_median_val(tmp,tmp,3,3)

    print('data and its mask')
    print(u1)
    print(mask1)

    # Now we shall test a masked array (new in 0.23.3)
    # for the image masked data
    # image mask is a masked array property
    # while nan in the matrix is the previous validation step marker
    u2,u2,mask2 = validation.local_median_val(masked_u.copy(),masked_u.copy(),3,3)


    print('data')
    print(u2.data)
    print('image mask')
    print(u2.mask)
    print('invalid vector mask')
    print(mask2)


    print('Assert expected results')
    assert np.isnan(u[N,N])

    assert mask[N,N]

    assert np.isnan(u1[N,N])
    assert mask1[N,N]

    assert np.isnan(u2.data[N,N])
    assert mask2[N,N]
    assert u2.mask[N+1,N+1]


def test_global_val(N=2,U=(-10,10)):
    u = np.random.rand(2*N+1, 2*N+1)
    u[N, N] = U[0]-.1
    u[0,0] = U[1]+.1

    v = np.ma.masked_array(u.copy(), np.ma.nomask)
    v[N+1,N+1] = np.ma.masked
    
    
    print('\n\n\n')
    print(u)    
    print(v.data)
    print(v.mask)

    u1, _, mask = validation.global_val(u,u,U,U)
    assert np.isnan(u1[N,N])
    assert np.isnan(u1[0,0])
    assert mask[N,N]
    assert mask[0,0]

    # masked array test


    
    v1, _, mask1 = validation.global_val(v,v,U,U)
    assert isinstance(v1,np.ma.MaskedArray)
    assert np.isnan(v1.data[N,N])
    assert np.isnan(v1.data[0,0])
    print(mask1)
    assert mask1[N,N]
    assert mask1[0,0]


def test_global_std(N=2,std_threshold=3):
    u = np.random.rand(2*N+1, 2*N+1)
    u[N, N] = np.nanstd(u)*threshold + 1.
    u[0,0] =  np.nanstd(u)*threshold + 1.

    v = np.ma.masked_array(u.copy(), np.ma.nomask)
    v[N+1,N+1] = np.ma.masked
    
    
    print('data')
    print(u)    
    
    
    print('masked')
    print(v.data)
    print(v.mask)

    u1, _, mask = validation.global_std(u, u, std_threshold=3)
    assert np.isnan(u1[N,N])
    assert np.isnan(u1[0,0])
    assert mask[N,N]
    assert mask[0,0]

    v1, _, mask1 = validation.global_std(v, v, std_threshold=3)
    assert isinstance(v1,np.ma.MaskedArray)
    assert np.isnan(v1.data[N,N])
    assert np.isnan(v1.data[0,0])
    print(mask1)
    assert mask1[N,N]
    assert mask1[0,0]<|MERGE_RESOLUTION|>--- conflicted
+++ resolved
@@ -4,10 +4,7 @@
 
 import numpy as np
 from test_process import create_pair, shift_u, shift_v, threshold
-<<<<<<< HEAD
-=======
 from openpiv import validation
->>>>>>> cfd25e50
 
 from scipy.ndimage import generic_filter, median_filter
 from scipy.signal import convolve2d
